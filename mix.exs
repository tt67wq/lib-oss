--- conflicted
+++ resolved
@@ -3,11 +3,7 @@
   use Mix.Project
 
   @name "lib_oss"
-<<<<<<< HEAD
-  @version "0.2.1"
-=======
   @version "0.2.2"
->>>>>>> fd6d750f
   @repo_url "https://github.com/tt67wq/lib-oss"
   @description "A Elixir port SDK for Aliyun OSS"
 
