defmodule LibOss.MixProject do
  @moduledoc false
  use Mix.Project

  @name "lib_oss"
<<<<<<< HEAD
  @version "0.3.0"
=======
  @version "0.3.1"
>>>>>>> 0c838535
  @repo_url "https://github.com/tt67wq/lib-oss"
  @description "A Elixir port SDK for Aliyun OSS"

  def project do
    [
      app: :lib_oss,
      version: @version,
      elixir: "~> 1.17",
      start_permanent: Mix.env() == :prod,
      elixirc_paths: elixirc_paths(Mix.env()),
      deps: deps(),
      source_url: @repo_url,
      name: @name,
      package: package(),
      description: @description
    ]
  end

  # Run "mix help compile.app" to learn about applications.
  def application do
    [
      extra_applications: [:logger]
    ]
  end

  # Run "mix help deps" to learn about dependencies.
  defp deps do
    [
      {:nimble_options, "~> 1.1"},
      {:mime, "~> 2.0"},
      {:jason, "~> 1.4"},
      {:sweet_xml, "~> 0.7.5"},
      {:finch, "~> 0.20"},
      {:ex_doc, "~> 0.39", only: :dev, runtime: false},
      {:styler, "~> 0.11", only: [:dev, :test], runtime: false},
      {:dialyxir, "~> 1.4", only: [:dev], runtime: false},
      {:credo, "~> 1.7", only: [:dev, :test], runtime: false}
    ]
  end

  defp package do
    [
      licenses: ["MIT"],
      links: %{
        "GitHub" => @repo_url
      }
    ]
  end

  defp elixirc_paths(env) when env in ~w(test)a, do: ["lib", "test/support"]
  defp elixirc_paths(_), do: ["lib"]
end<|MERGE_RESOLUTION|>--- conflicted
+++ resolved
@@ -3,11 +3,7 @@
   use Mix.Project
 
   @name "lib_oss"
-<<<<<<< HEAD
-  @version "0.3.0"
-=======
   @version "0.3.1"
->>>>>>> 0c838535
   @repo_url "https://github.com/tt67wq/lib-oss"
   @description "A Elixir port SDK for Aliyun OSS"
 
